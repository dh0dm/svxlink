<<<<<<< HEAD
 0.14.0 -- 14 May 2011
-----------------------

* Bugfix: When receiving multiple bye packets, the disconnection was
  announced multiple times.

=======
 0.14.1 -- ?? ??? 2011
-----------------------

* Bugfix: Stations (links, repeaters, conferences etc) was not sorted
  properly. Entries could end up in the wrong category.



 0.14.0 -- 14 May 2011
-----------------------

* Bugfix: When receiving multiple bye packets, the disconnection was
  announced multiple times.

>>>>>>> 1119bbaf
* Added Speex codec support to EchoLink connections. This only work
  between two SvxLink nodes (or Qtel) at the moment.



 0.13.1 -- 26 Apr 2009
-----------------------

* Cleanup by DH1DM / Steve.



 0.13.0 -- 18 May 2008
-----------------------

* Changes to adapt the internal audio infrastructure to the audio pipe
  concept.



 0.12.1 -- 02 Jan 2008
-----------------------

* Fixes for 64 bit platforms.

* Fixed some warnings that appeared with gcc 4.2.



 0.12.0 -- 15 Apr 2007
-----------------------

* Now not possible to send audio/info/chat packets while not connected.
  Also, incoming audio/info/chat packets are thrown away when not connected.

* New method: Qso::currentState.

* Now using libsigc++ version 1.2 instead of the old and outdated 1.0.

* Bugfix: The Dispatcher object instance variable was not cleared when
  the dispatcher object was deleted.



 0.11.0 -- 02 Dec 2005
-----------------------

* Now possible to search for stations using only digits. All letters are
  mapped to a digit in the same way as they are mapped on many phones:
  ABC=2, DEF=3, GHI=4, JKL=5, MNO=6, PQRS=7, TUV=8, WXYZ=9. All other
  characters are mapped to digit 1.



 0.10.2 -- 09 Oct 2005
-----------------------

* Bugfix in EchoLib::Directory: Fixed the "Unexpected reply from directory
  server" bug.



 0.10.1 -- 14 Aug 2005
-----------------------

* Bugfix: There was no timeout on commands sent to the directory server.
  This caused hanging connections when the directory server did not
  answer properly. The timeout is now two minutes.

* Bugfix: The callsign was not converted to upper case in
  EchoLink::Directory::setLocalCallsign as it should.

* Now converting the callsign to upper case i EchoLink::Qso::setCallsign.



 0.10.0 -- 25 Mar 2005
----------------------

* Fixed a compilation error which occured with newer compilers. The
  declaration of class Qso::GsmVoicePacket was not standards compliant.

* Fixed a memory leak. The GSM codec instance was not destroyed when the
  Qso object was destroyed.

* Instead of crashing (assert) when the registration of a connection fails
  we now return an error.

* Added getters for localCallsign, localName and localInfo.



 0.9.0 -- 26 Sep 2004
----------------------

* Bugfix: Server messages was not handled correctly.

* Fixed a strange error message.

* The getCalls method now emits the error signal when the status is not
  ONLINE or BUSY.

* Added the possibility to send and receive raw GSM audio packets. This is
  good for forwarding audio in for example a conference node.

* Bugfix: The wanted directory status was used in some places where the
  current directory status (the true status) should be used.



 0.8.0 -- 27 May 2004
----------------------

* Now able to use an unmodified GSM library include file.

* New method: isRemoteInitiated.

* Made the RX indicator a bit snappier.



 0.7.2 -- 04 Apr 2004
----------------------

* Look for earlier ChangeLog entries in ../qtel/ChangeLog.

* Adapted for changes in the async library.
<|MERGE_RESOLUTION|>--- conflicted
+++ resolved
@@ -1,11 +1,3 @@
-<<<<<<< HEAD
- 0.14.0 -- 14 May 2011
------------------------
-
-* Bugfix: When receiving multiple bye packets, the disconnection was
-  announced multiple times.
-
-=======
  0.14.1 -- ?? ??? 2011
 -----------------------
 
@@ -20,7 +12,6 @@
 * Bugfix: When receiving multiple bye packets, the disconnection was
   announced multiple times.
 
->>>>>>> 1119bbaf
 * Added Speex codec support to EchoLink connections. This only work
   between two SvxLink nodes (or Qtel) at the moment.
 
