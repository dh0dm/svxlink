<<<<<<< HEAD
 1.2.1 -- ?? ??? 2013
=======
 1.2.1 -- 30 jun 2013
>>>>>>> 2c8f1904
----------------------

* Updated Ukrainian translation.



 1.2.0 -- 29 Jul 2013
----------------------

* Updated language translations: Russian (UR3QJW / Volodymyr),
  Japanese (JH1PGO / Masao).

* Added support for EchoLink proxy.

* Now possible to configure multiple servers for the directory server. The
  servers will be tried in order until a working one is found. Servers are
  specified as a space separated list. Host names that resolve to multiple IP
  addresses, like servers.echolink.org, will also be correctly handled so that
  each resolved IP address will be tried in order until a working one is found.



 1.1.0 -- 06 Jun 2013
----------------------

* Qtel now support 16k internal sample rate.

* The sound card sample rate can now be set in the configuration dialog.

* The "100% CPU load after incoming connect" bug in Qtel has been resolved.



 1.0.0 -- 08 Mar 2013
----------------------

* Moved from sigc++ version 1.2 to version 2.
  Patch contributed by Felix/WU8K.



 0.12.0 -- 05 Nov 2011
-----------------------

* Now possible to specify the mic and speaker audio devices separately.

* Qtel have now been ported to Qt4. One thing you will notice is that
  the configuration will be lost. Otherwise everything should be
  pretty much the same.

* Bugfix: Incoming audio stopped being played back when a new incoming
  connection was received.

* Added French translation contributed by Patrick / F1SMF.



 0.11.3 -- 14 May 2011
-----------------------

* Added Ukrainian translation contributed by Ihor / UR3LCM.

* Added Russian translation contributed by Volodymyr / UR3QJW.

* Info/chat window split in two separate windows.
  Contribution by Ihor / UR3LCM.

* The charater encoding for chat messages is now possible to
  set in the settings dialog. (UR3LCM and SM0SVX).

* The VOX is now disabled by default.

* The default audio device now is alsa:default.

* Added Hungarian translation contributed by Molnár / HG7JUV.

* Added support for using the Speex audio codec over EchoLink connections.
  This will only, at the moment, work when conneting to other SvxLink
  applications. For all other connections, the GSM audio codec is used.

* Added a manual page for Qtel written by Michael Vorleiter.

* Added Japanese translation contributed by JH1PGO / Masao.



 0.11.2 -- 26 Apr 2009
-----------------------

* Added a German translation contributed by Adi / DL1HRC.

* Added a Spanish translation contributed by Adi / DL1HRC.

* Added a Italian translation contributed by Adi / DL1HRC.

* Patch from Stuart Longland: Remove DC offset from VOX calculations.



 0.11.1 -- 30 Jul 2008
-----------------------

* Added a new menu "Station" from where it is possible to connect to a
  specified remote host (IP or hostname).

* Now saving VOX parameters when closing the communications dialog.

* Bugfix: At first startup of Qtel, the window was very small.



 0.11.0 -- 18 May 2008
-----------------------

* Qtel is now adapted to work with the new audio pipe infrastructure.
  Nothing of this is visible to the user. It's just another way to
  handle audio internally.

* VOX implemented. Patch from Stuart Longland. At the moment, it only works
  if full duplex is configured under the sound card settings.



 0.10.1 -- 02 Jan 2008
-----------------------

* Now compile under CentOS 5.0, Fedora 8, Ubuntu 7.10 and Gentoo.

* Fixes for 64 bit platforms.

* Fixed some warnings that appeared with gcc 4.2.



 0.10.0 -- 15 Apr 2007
-----------------------

* Now using libsigc++ version 1.2 instead of the old and outdated 1.0.

* Added a desktop menu configuration file. For example under Fedora/KDE,
  Qtel can be found under the "Internet" menu.



 0.9.2 -- 02 Dec 2005
----------------------

* Bugfix: The audio output to the speaker could stop suddenly. The audio
  came back when pressing and releasing the PTT.



 0.9.1 -- 09 Oct 2005
----------------------

* Fixed a compilation problem that appeared under Slackware 10.0.



 0.9.0 -- 25 Mar 2005
----------------------

* Added an alert sound for incoming connections.

* Added some splitters to the GUI.

* Corrected a bug which caused the station list not to update at
  Qtel startup.



 0.8.0 -- 26 Sep 2004
----------------------

* Now showing node id instead of IP address in the main window.

* The callsign and password is now always converted into upper case
  in the settings and when adding bookmarks.

* Added a tab in the settings dialog for sound configuration.

* Now possible to operate Qtel in full duplex.



 0.7.4 -- 27 May 2004
----------------------

* Added some prebuffering on incoming audio to avoid choppy playback.



 0.7.2 -- 04 Apr 2004
----------------------

* Adapted for changes in the async library.



 0.7.1 -- 18 Nov 2003
----------------------

* Bugfix in AsyncAudioIO.cpp: Wrong usage of SNDCTL_DSP_SETTRIGGER. Output
  was not enabled.



 0.7.0 -- 10 May 2003
----------------------

* Ctrl/focus/PTT bug fixed. Focus is now set to the PTT button when pressed
  with the mouse.

* Connected double-click and ENTER in the incoming connections view to Accept.

* Outgoing chat data is now shown in the chat window

* Connect sound added

* Bugfix in EchoLinkDirectory.cpp: The refresh timer was not handled correctly

* The length of the callsign and location (description) fields in the settings
  window are now limited.

* The station selection in each view is now remembered



 0.6.0 -- 04 May 2003
----------------------

* Bugfix: Fixed a crash when a connect packet was received on a disconnected
  EchoLink::Qso object.

* The Async API has now been documented.

* Bugfix: The application no longer hangs if multiple connection windows are
  opened. The sound device is now opened in non-blocking mode.

* The Async::TcpClient class is now non-blocking

* The EchoLink::Directory object now automatically refresh the registration

* The EchoLib API has now been documented

* Added a copyright notice (GPL) to all source files in the project

* Now possible to set the UDP port base to something other than the default
  in EchoLib

* The name of the remote station is now shown in the connection dialog

* Keyboard accelerators can now be translated to work with other languages

* A couple of more keyboard accelerators added: Ctrl+B (toggle busy status)
  and F5 (refresh station list).

* Stripping trailing spaces from the description field

* Converting the callsign to upper case in EchoLink::Directory



 0.5.0 -- 27 Apr 2003
----------------------

* Bugfix: Right click menu was shown in empty areas in the station view.

* Added a time field to the incoming connections list view

* The StationData class is now in the EchoLink namespace

* Cleaned up the StationData class

* Audio handling separated from echolib

* Async class for UDP "connections" added

* RX/TX indicators added

* Included the GSM codec source

* Added a license file (The GNU General Public License - GPL)

* Added a lock feature for the PTT. Press the Ctrl key at the same time as
  the PTT to lock it.

* Added settings for list refresh interval and "start as busy"

* Now updating settings, for example in EchoLink::Directory, when the settings
  dialog closes.
  


 0.4.0 -- 22 Apr 2003
----------------------

* Bugfix in ILinkDispatcher::handleCtrlInput: Fixed bad handling of strtok_r
  buffer.

* Bugfix in ILink::ctrlSockDisconnected: State machine hanged if the directory
  server host was not found or any other error occured that lead to a
  disconnect.

* Changed the name of the ILink class to EchoLink::Directory

* The ilink_test application now work again

* Changed the frag size and frag count in the AudioIO class. A large frag
  size (11) caused the CPU usage to go up to 80% (?!) in full duplex mode.
  The frag size is now set to 8 (=256 samples).

* Name of the ILinkCon class changed to EchoLink::Qso

* The ComDialogs are now updated when a station list update from the directory
  server comes in.

* Incoming connections are now handled.

* Bookmarks section implemented

* Window size is now saved on exit



 0.3.0 -- 12 Apr 2003
---------------------

* When any other key than space is pressed in the ComDialog when the PTT button
  has focus, the input focus go to the chat entry field. When ENTER is pressed,
  focus goes back to the PTT button.

* Rewritten the ILink object to use asyncronous communications

* All Async classes are now in the "Async" namespace.

* Added some icons.

* The config dialog now works when used from the MainWindow

* Bugfix: No crash on connection failure anymore



 0.2.0 -- 7 Apr 2003
---------------------

* Increased the station to station connection timeout time from 20 to 50
  seconds.

* The "Server Messages" window is now cleared every time a new message from
  the server is received.
  
* Added a directory menu.

* Manual refresh of the station list in the directory menu

* Set station status (busy/online) in the directory menu

* Refreshing call list from directory server

* Station status updates every five minutes



 0.1.0 -- 6 Apr 2003
---------------------

* Status updates from ILinkCon.

* Status updates are used in the Gui to disable/enable buttons

* Focus is set to the PTT button on connect

* Added support for different languages

* Cleaned up the menus

* Removed the toolbar

* Cleaned up tab order

* Removed some debug printouts
<|MERGE_RESOLUTION|>--- conflicted
+++ resolved
@@ -1,8 +1,4 @@
-<<<<<<< HEAD
- 1.2.1 -- ?? ??? 2013
-=======
  1.2.1 -- 30 jun 2013
->>>>>>> 2c8f1904
 ----------------------
 
 * Updated Ukrainian translation.
