--- conflicted
+++ resolved
@@ -1,4 +1,3 @@
-<<<<<<< HEAD
  1.5.0 -- ?? ??? 2015
 ----------------------
 
@@ -73,15 +72,13 @@
   of the user who started the process rather than using the home directory
   of the target user.
 
-* ModuleEchoLink: If an incoming connect have a different IP address than the
-  one registered in the Echolink directory server, the station list is now
-=======
+
+
  1.4.1 -- 30 apr 2015
 ----------------------
 
 * ModuleEchoLink: If an incoming connect have a different IP address than
   the one registered in the Echolink directory server, the station list is now
->>>>>>> 451575a7
   refreshed immediately instead of just rejecting the connection and wait for
   the next periodic refresh.
 
