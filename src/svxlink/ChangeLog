--- conflicted
+++ resolved
@@ -1,4 +1,3 @@
-<<<<<<< HEAD
  1.4.0 -- ?? ??? 2014
 ----------------------
 
@@ -60,10 +59,7 @@
 
 
 
- 1.3.1 -- ?? ??? 2014
-=======
  1.3.1 -- 30 jun 2014
->>>>>>> 2c8f1904
 ----------------------
 
 * Bugfix: The voter may have had a race condition which caused an assertion
